--- conflicted
+++ resolved
@@ -19,20 +19,13 @@
         with:
           activate-conda: true
           python-version: 3.7
-<<<<<<< HEAD
       - run: conda install pytorch
       - run: pip install fbgemm-gpu-cpu
       - run: pip install .
-=======
-      - run: conda install protobuf==3.* setuptools pydot pytorch python-graphviz networkx
-      - run: pip install fbgemm-gpu-cpu
-      - run: protoc et_def.proto --proto_path et_def --python_out et_def
-      - run: python3 setup.py install
       - run: python3 -m utils.et_generator.et_generator --num_npus 1
       - run: |
           python3 -m et_visualizer.et_visualizer --help
           for f in *.et
           do
               python3 -m et_visualizer.et_visualizer --input_filename ${f} --output_filename "${f%.*}".dot
-          done
->>>>>>> e3fe95af
+          done